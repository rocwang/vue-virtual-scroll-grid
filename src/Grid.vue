--- conflicted
+++ resolved
@@ -94,7 +94,6 @@
       type: String as PropType<"smooth" | "auto">,
       required: false,
       default: "smooth",
-<<<<<<< HEAD
       validator: (value: string) => ["smooth", "auto"].includes(value)
     },
     tag: {
@@ -106,9 +105,6 @@
       type: String as PropType<string>,
       required: false,
       default: 'div',
-=======
-      validator: (value: string) => ["smooth", "auto"].includes(value),
->>>>>>> a13e4117
     },
   },
   setup(props) {
