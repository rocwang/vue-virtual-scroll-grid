{
  "name": "vue-virtual-scroll-grid",
  "author": "Roc Wong <roc@kiwiberry.nz> (https://kiwiberry.nz/)",
  "repository": {
    "type": "git",
    "url": "https://github.com/rocwang/vue-virtual-scroll-grid.git"
  },
  "keywords": [
    "vue",
    "windowing",
    "virtual scroll",
    "grid"
  ],
  "bugs": {
    "url": "https://github.com/rocwang/vue-virtual-scroll-grid/issues"
  },
  "homepage": "https://grid.kiwiberry.nz/",
  "files": [
    "dist",
    "src/*.*"
  ],
  "main": "./dist/vue-virtual-scroll-grid.umd.js",
  "module": "./dist/vue-virtual-scroll-grid.es.js",
  "exports": {
    ".": {
      "import": "./dist/vue-virtual-scroll-grid.es.js",
      "require": "./dist/vue-virtual-scroll-grid.umd.js"
    }
  },
  "license": "MIT",
  "scripts": {
    "serve": "vite preview",
    "build": "vite build",
    "dev": "vite",
    "lint": "vue-tsc --noEmit",
    "test": "jest",
    "preversion": "npm run lint && npm test",
    "version": "npm run build",
    "postversion": "npm publish --dry-run",
    "semantic-release": "semantic-release"
  },
  "dependencies": {
    "@vueuse/core": "^5.3.0",
    "ramda": "^0.27.1",
    "rxjs": "^7.3.0",
    "vite-dts": "^1.0.3",
    "vue": "^3.0.5"
  },
  "devDependencies": {
<<<<<<< HEAD
    "@types/jest": "^27.0.1",
    "@types/node": "^16.4.13",
=======
    "@types/jest": "^26.0.23",
    "@types/node": "^16.6.1",
>>>>>>> d0258428
    "@types/ramda": "^0.27.41",
    "@vitejs/plugin-vue": "^1.4.0",
    "@vue/compiler-sfc": "^3.1.5",
    "algoliasearch": "^4.10.2",
    "jest": "^27.0.3",
    "lodash-es": "^4.17.21",
    "prettier": "^2.3.2",
    "semantic-release": "^17.4.4",
    "ts-jest": "^27.0.2",
    "typescript": "^4.3.4",
    "vite": "^2.4.4",
    "vue-tsc": ">=0.2.1"
  },
  "engines": {
    "node": ">=16"
  }
}<|MERGE_RESOLUTION|>--- conflicted
+++ resolved
@@ -47,13 +47,8 @@
     "vue": "^3.0.5"
   },
   "devDependencies": {
-<<<<<<< HEAD
     "@types/jest": "^27.0.1",
-    "@types/node": "^16.4.13",
-=======
-    "@types/jest": "^26.0.23",
     "@types/node": "^16.6.1",
->>>>>>> d0258428
     "@types/ramda": "^0.27.41",
     "@vitejs/plugin-vue": "^1.4.0",
     "@vue/compiler-sfc": "^3.1.5",
