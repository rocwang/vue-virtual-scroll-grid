--- conflicted
+++ resolved
@@ -62,13 +62,8 @@
     "semantic-release": "^19.0.2",
     "ts-jest": "^27.1.4",
     "typescript": "^4.6.3",
-<<<<<<< HEAD
     "vite": "^2.9.6",
-    "vue": "^3.2.29",
-=======
-    "vite": "^2.9.1",
     "vue": "^3.2.33",
->>>>>>> 771d4575
     "vue-tsc": ">=0.33.9"
   },
   "engines": {
