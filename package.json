--- conflicted
+++ resolved
@@ -32,12 +32,8 @@
   "scripts": {
     "gen:types": "vue-tsc --declaration --emitDeclarationOnly",
     "serve": "vite preview",
-<<<<<<< HEAD
     "build": "vite build && npm run gen:types",
-=======
-    "build": "vite build",
     "build:demo": "vite build --mode demo",
->>>>>>> 03c830bf
     "dev": "vite",
     "lint": "vue-tsc --noEmit --skipLibCheck",
     "test": "jest",
@@ -67,7 +63,6 @@
     "ts-jest": "^27.0.7",
     "typescript": "^4.5.2",
     "vite": "^2.6.13",
-    "vite-dts": "^1.0.3",
     "vue": "^3.2.23",
     "vue-tsc": ">=0.29.8"
   },
