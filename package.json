{
  "name": "vue-virtual-scroll-grid",
  "author": "Roc Wong <roc@kiwiberry.nz> (https://kiwiberry.nz/)",
  "repository": {
    "type": "git",
    "url": "https://github.com/rocwang/vue-virtual-scroll-grid.git"
  },
  "keywords": [
    "vue",
    "windowing",
    "virtual scroll",
    "grid"
  ],
  "bugs": {
    "url": "https://github.com/rocwang/vue-virtual-scroll-grid/issues"
  },
  "homepage": "https://grid.kiwiberry.nz/",
  "files": [
    "dist"
  ],
  "module": "./dist/index.es.js",
  "main": "./dist/index.umd.js",
  "types": "./dist/index.d.ts",
  "exports": {
    ".": {
      "import": "./dist/index.es.js",
      "require": "./dist/index.umd.js",
      "types": "./dist/index.d.ts"
    }
  },
  "license": "MIT",
  "scripts": {
    "gen:types": "vue-tsc --declaration --emitDeclarationOnly",
    "serve": "vite preview",
    "build": "vite build && npm run gen:types",
    "build:demo": "vite build --mode demo",
    "dev": "vite",
    "lint": "vue-tsc --noEmit --skipLibCheck",
    "test": "jest",
    "preversion": "npm run lint && npm test",
    "version": "npm run build",
    "postversion": "npm publish --dry-run",
    "semantic-release": "semantic-release"
  },
  "peerDependencies": {
    "vue": "^3.2.33"
  },
  "dependencies": {
    "@vueuse/core": "^8.3.1",
    "ramda": ">=0.28.0",
    "rxjs": "^7.5.1"
  },
  "devDependencies": {
    "@types/jest": "^27.4.0",
    "@types/node": "^17.0.30",
<<<<<<< HEAD
    "@types/ramda": ">=0.28.13",
    "@vitejs/plugin-vue": "^2.3.1",
=======
    "@types/ramda": ">=0.28.7",
    "@vitejs/plugin-vue": "^2.3.3",
>>>>>>> f542cdc2
    "algoliasearch": "^4.12.1",
    "jest": "^27.4.2",
    "lodash-es": "^4.17.21",
    "prettier": "^2.6.1",
    "semantic-release": "^19.0.2",
    "ts-jest": "^27.1.4",
    "typescript": "^4.6.3",
    "vite": "^2.9.6",
    "vue": "^3.2.33",
    "vue-tsc": ">=0.34.11"
  },
  "engines": {
    "node": ">=14"
  }
}<|MERGE_RESOLUTION|>--- conflicted
+++ resolved
@@ -53,13 +53,8 @@
   "devDependencies": {
     "@types/jest": "^27.4.0",
     "@types/node": "^17.0.30",
-<<<<<<< HEAD
     "@types/ramda": ">=0.28.13",
-    "@vitejs/plugin-vue": "^2.3.1",
-=======
-    "@types/ramda": ">=0.28.7",
     "@vitejs/plugin-vue": "^2.3.3",
->>>>>>> f542cdc2
     "algoliasearch": "^4.12.1",
     "jest": "^27.4.2",
     "lodash-es": "^4.17.21",
