{
  "name": "vue-virtual-scroll-grid",
  "author": "Roc Wong <roc@kiwiberry.nz> (https://kiwiberry.nz/)",
  "repository": {
    "type": "git",
    "url": "https://github.com/rocwang/vue-virtual-scroll-grid.git"
  },
  "keywords": [
    "vue",
    "windowing",
    "virtual scroll",
    "grid"
  ],
  "bugs": {
    "url": "https://github.com/rocwang/vue-virtual-scroll-grid/issues"
  },
  "homepage": "https://grid.kiwiberry.nz/",
  "files": [
    "dist"
  ],
  "module": "./dist/index.es.js",
  "main": "./dist/index.umd.js",
  "types": "./dist/index.d.ts",
  "exports": {
    ".": {
      "import": "./dist/index.es.js",
      "require": "./dist/index.umd.js",
      "types": "./dist/index.d.ts"
    }
  },
  "license": "MIT",
  "scripts": {
    "gen:types": "vue-tsc --declaration --emitDeclarationOnly --skipLibCheck",
    "serve": "vite preview",
    "build": "vite build && npm run gen:types",
    "build:demo": "vite build --mode demo",
    "dev": "vite",
    "lint": "vue-tsc --noEmit --skipLibCheck",
    "test": "jest",
    "preversion": "npm run lint && npm test",
    "version": "npm run build",
    "postversion": "npm publish --dry-run",
    "semantic-release": "semantic-release"
  },
  "peerDependencies": {
    "vue": "^3.2.33"
  },
  "dependencies": {
    "@vueuse/core": "^9.1.1",
    "ramda": ">=0.28.0",
    "rxjs": "^7.5.1"
  },
  "devDependencies": {
    "@types/jest": "^29.2.0",
    "@types/node": "^18.7.15",
    "@types/ramda": ">=0.28.13",
    "@vitejs/plugin-vue": "^3.2.0",
    "algoliasearch": "^4.13.1",
<<<<<<< HEAD
    "jest": "^29.2.2",
    "jest-environment-jsdom": "^29.1.2",
=======
    "jest": "^29.1.2",
    "jest-environment-jsdom": "^29.2.2",
>>>>>>> 0ac3e766
    "lodash-es": "^4.17.21",
    "prettier": "^2.6.1",
    "semantic-release": "^19.0.5",
    "ts-jest": "^29.0.3",
    "typescript": "^4.7.2",
    "vite": "^3.1.4",
    "vue": "^3.2.40",
    "vue-tsc": ">=0.38.2"
  },
  "engines": {
    "node": ">=14"
  },
  "volta": {
    "node": "18.9.1",
    "npm": "8.19.2"
  }
}<|MERGE_RESOLUTION|>--- conflicted
+++ resolved
@@ -56,13 +56,8 @@
     "@types/ramda": ">=0.28.13",
     "@vitejs/plugin-vue": "^3.2.0",
     "algoliasearch": "^4.13.1",
-<<<<<<< HEAD
     "jest": "^29.2.2",
-    "jest-environment-jsdom": "^29.1.2",
-=======
-    "jest": "^29.1.2",
     "jest-environment-jsdom": "^29.2.2",
->>>>>>> 0ac3e766
     "lodash-es": "^4.17.21",
     "prettier": "^2.6.1",
     "semantic-release": "^19.0.5",
