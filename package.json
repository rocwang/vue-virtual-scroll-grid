{
  "name": "vue-virtual-scroll-grid",
  "author": "Roc Wong <roc@kiwiberry.nz> (https://kiwiberry.nz/)",
  "repository": {
    "type": "git",
    "url": "https://github.com/rocwang/vue-virtual-scroll-grid.git"
  },
  "keywords": [
    "vue",
    "windowing",
    "virtual scroll",
    "grid"
  ],
  "bugs": {
    "url": "https://github.com/rocwang/vue-virtual-scroll-grid/issues"
  },
  "homepage": "https://grid.kiwiberry.nz/",
  "files": [
    "dist"
  ],
  "module": "./dist/index.es.js",
  "main": "./dist/index.umd.js",
  "types": "./dist/index.d.ts",
  "exports": {
    ".": {
      "import": "./dist/index.es.js",
      "require": "./dist/index.umd.js",
      "types": "./dist/index.d.ts"
    }
  },
  "license": "MIT",
  "scripts": {
    "gen:types": "vue-tsc --declaration --emitDeclarationOnly",
    "serve": "vite preview",
    "build": "vite build && npm run gen:types",
    "build:demo": "vite build --mode demo",
    "dev": "vite",
    "lint": "vue-tsc --noEmit --skipLibCheck",
    "test": "jest",
    "preversion": "npm run lint && npm test",
    "version": "npm run build",
    "postversion": "npm publish --dry-run",
    "semantic-release": "semantic-release"
  },
  "peerDependencies": {
    "vue": "^3.2.33"
  },
  "dependencies": {
    "@vueuse/core": "^8.3.1",
    "ramda": ">=0.28.0",
    "rxjs": "^7.5.1"
  },
  "devDependencies": {
    "@types/jest": "^27.4.0",
    "@types/node": "^17.0.30",
    "@types/ramda": ">=0.28.7",
    "@vitejs/plugin-vue": "^2.3.1",
    "algoliasearch": "^4.12.1",
    "jest": "^27.4.2",
    "lodash-es": "^4.17.21",
    "prettier": "^2.6.1",
    "semantic-release": "^19.0.2",
    "ts-jest": "^27.1.4",
    "typescript": "^4.6.3",
<<<<<<< HEAD
    "vite": "^2.9.6",
    "vue": "^3.2.33",
    "vue-tsc": ">=0.33.9"
=======
    "vite": "^2.9.1",
    "vue": "^3.2.29",
    "vue-tsc": ">=0.34.11"
>>>>>>> 79240800
  },
  "engines": {
    "node": ">=17"
  }
}<|MERGE_RESOLUTION|>--- conflicted
+++ resolved
@@ -62,15 +62,9 @@
     "semantic-release": "^19.0.2",
     "ts-jest": "^27.1.4",
     "typescript": "^4.6.3",
-<<<<<<< HEAD
     "vite": "^2.9.6",
     "vue": "^3.2.33",
-    "vue-tsc": ">=0.33.9"
-=======
-    "vite": "^2.9.1",
-    "vue": "^3.2.29",
     "vue-tsc": ">=0.34.11"
->>>>>>> 79240800
   },
   "engines": {
     "node": ">=17"
